{
    "_meta": {
        "hash": {
            "sha256": "89ecc7e73d88c647a9705055a0c2aa6112a6bfd528b4246c5a84c8189fa268d4"
        },
        "pipfile-spec": 6,
        "requires": {},
        "sources": [
            {
                "name": "pypi",
                "url": "https://piwheels.org/simple",
                "verify_ssl": true
            }
        ]
    },
    "default": {
        "evdev": {
            "hashes": [
                "sha256:8ec10b7f15b2a45403111ebeed8822d174c9c5dce1a136ca7a31f5bdd74599e1"
            ],
            "index": "pypi",
            "version": "==1.1.2"
        },
        "numpy": {
            "hashes": [
                "sha256:dfa8635e6a35539c263f67440027f6443637030218b9ef2f43152ed9a7215c95"
            ],
            "index": "pypi",
            "version": "==1.16.2"
        },
        "picamera": {
            "extras": [
                "array"
            ],
            "hashes": [
                "sha256:142ab2073c0d455666fd2aa99bf6b4fc8b121e5027ef6482addec2fba7d7aa15"
            ],
            "index": "pypi",
            "version": "==1.13"
        },
        "pypubsub": {
            "hashes": [
                "sha256:430d60d76e56e19eaa1422579941caf9d3b392cfb8d10a17678a5c9f7ee830ba"
            ],
            "index": "pypi",
            "version": "==4.0.0"
        },
        "pyserial": {
            "hashes": [
                "sha256:e0770fadba80c31013896c7e6ef703f72e7834965954a78e71a3049488d4d7d8"
            ],
            "index": "pypi",
            "version": "==3.4"
        }
    },
    "develop": {
        "numpy": {
            "hashes": [
                "sha256:dfa8635e6a35539c263f67440027f6443637030218b9ef2f43152ed9a7215c95"
            ],
            "index": "pypi",
            "version": "==1.16.2"
        },
        "opencv-contrib-python": {
            "hashes": [
                "sha256:5cd22124b32eb3f16e3299d49bb0f8409df9dd298440a8f9936b6dd4afbf20d5",
                "sha256:76b06fc11ed29bcc04c78faf02240cfcfe36c3bb09457f2affc6457030a3c25f",
                "sha256:7cd937bfc6c43a8a34d168649f3355c742e530e770490250cd427de350633a15",
                "sha256:8e5783a23aa37d97a37f59ae1b55e2d117715eb0502ab2b2e315a72e49d6aadc"
            ],
            "index": "pypi",
<<<<<<< HEAD
            "version": "==3.4.4.19"
        },
        "opencv-python": {
            "hashes": [
                "sha256:1b06420f62b22092b21ef1217a987a101d45d8e323fcce9da4c2cbd679b60e18",
                "sha256:329d9d9fdd62b93d44a485aeaab4602c6f5b8555ea8bcc7dbcdc62c90cfe2c3f",
                "sha256:33b8462f586b36f2a067d73fc4bb495ae1effef13141a12f7f3a60172e409b90",
                "sha256:3a32f926e1b319f5813ef8574b7dd3ac427768786ef0efc4a5256eb1a9b8bbe5"
            ],
            "index": "pypi",
            "version": "==3.4.4.19"
=======
            "version": "==3.4.3.18"
>>>>>>> fb8fe0a2
        }
    }
}<|MERGE_RESOLUTION|>--- conflicted
+++ resolved
@@ -1,7 +1,7 @@
 {
     "_meta": {
         "hash": {
-            "sha256": "89ecc7e73d88c647a9705055a0c2aa6112a6bfd528b4246c5a84c8189fa268d4"
+            "sha256": "4db89af3764c84bde8c58eb6ccb11df244f4b2e026aaf7a0f706d440da43bc06"
         },
         "pipfile-spec": 6,
         "requires": {},
@@ -69,21 +69,7 @@
                 "sha256:8e5783a23aa37d97a37f59ae1b55e2d117715eb0502ab2b2e315a72e49d6aadc"
             ],
             "index": "pypi",
-<<<<<<< HEAD
             "version": "==3.4.4.19"
-        },
-        "opencv-python": {
-            "hashes": [
-                "sha256:1b06420f62b22092b21ef1217a987a101d45d8e323fcce9da4c2cbd679b60e18",
-                "sha256:329d9d9fdd62b93d44a485aeaab4602c6f5b8555ea8bcc7dbcdc62c90cfe2c3f",
-                "sha256:33b8462f586b36f2a067d73fc4bb495ae1effef13141a12f7f3a60172e409b90",
-                "sha256:3a32f926e1b319f5813ef8574b7dd3ac427768786ef0efc4a5256eb1a9b8bbe5"
-            ],
-            "index": "pypi",
-            "version": "==3.4.4.19"
-=======
-            "version": "==3.4.3.18"
->>>>>>> fb8fe0a2
         }
     }
 }